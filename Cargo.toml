--- conflicted
+++ resolved
@@ -20,15 +20,9 @@
 default = [ "gpio_cdev", "gpio_sysfs" ]
 
 [dependencies]
-<<<<<<< HEAD
-embedded-hal = { git = "https://github.com/rust-embedded/embedded-hal" }
-gpio-cdev = { version = "0.4", optional = true }
-sysfs_gpio = { version = "0.5", optional = true }
-=======
 embedded-hal = "=1.0.0-alpha.5"
 gpio-cdev = { version = "0.5", optional = true }
 sysfs_gpio = { version = "0.6", optional = true }
->>>>>>> ee0e6af7
 
 i2cdev = "0.5"
 nb = "1"
